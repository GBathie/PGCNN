#!/bin/bash

outfile=~/job_$OAR_JOB_ID.csv

echo "Outputting to ${outfile}"

<<<<<<< HEAD
uv pip install -r requirements.txt --system
=======
uv venv
source .venv/bin/activate
uv pip install -r requirements.txt
>>>>>>> 22c51dd4

parallel -j1 --joblog ./parallel.log --ssh oarsh --slf $OAR_NODEFILE "cd PGCNN && source .venv/bin/activate && python3 data_efficiency.py" ::: {1..10} > ${outfile}<|MERGE_RESOLUTION|>--- conflicted
+++ resolved
@@ -4,12 +4,8 @@
 
 echo "Outputting to ${outfile}"
 
-<<<<<<< HEAD
-uv pip install -r requirements.txt --system
-=======
 uv venv
 source .venv/bin/activate
 uv pip install -r requirements.txt
->>>>>>> 22c51dd4
 
 parallel -j1 --joblog ./parallel.log --ssh oarsh --slf $OAR_NODEFILE "cd PGCNN && source .venv/bin/activate && python3 data_efficiency.py" ::: {1..10} > ${outfile}